<!--

         Copyright (C) 2012-2015 DataStax Inc.

      Licensed under the Apache License, Version 2.0 (the "License");
      you may not use this file except in compliance with the License.
      You may obtain a copy of the License at

         http://www.apache.org/licenses/LICENSE-2.0

      Unless required by applicable law or agreed to in writing, software
      distributed under the License is distributed on an "AS IS" BASIS,
      WITHOUT WARRANTIES OR CONDITIONS OF ANY KIND, either express or implied.
      See the License for the specific language governing permissions and
      limitations under the License.

-->
<project xmlns="http://maven.apache.org/POM/4.0.0" xmlns:xsi="http://www.w3.org/2001/XMLSchema-instance" xsi:schemaLocation="http://maven.apache.org/POM/4.0.0 http://maven.apache.org/maven-v4_0_0.xsd">
  <modelVersion>4.0.0</modelVersion>
  <parent>
    <groupId>org.sonatype.oss</groupId>
    <artifactId>oss-parent</artifactId>
    <version>7</version>
    <relativePath />
  </parent>

  <groupId>com.datastax.cassandra</groupId>
  <artifactId>cassandra-driver-parent</artifactId>
<<<<<<< HEAD
  <version>3.0.0-alpha4-SNAPSHOT</version>
=======
  <version>2.1.9-SNAPSHOT</version>
>>>>>>> 5a4f6d8a
  <packaging>pom</packaging>
  <name>DataStax Java Driver for Apache Cassandra</name>
  <description>A driver for Apache Cassandra 1.2+ that works exclusively with the Cassandra Query Language version 3 (CQL3) and Cassandra's binary protocol.</description>
  <url>https://github.com/datastax/java-driver</url>
  <inceptionYear>2012</inceptionYear>

  <modules>
    <module>driver-core</module>
    <module>driver-mapping</module>
    <module>driver-examples</module>
    <module>driver-dse</module>
    <module>driver-dist</module>
  </modules>

  <properties>
    <project.build.sourceEncoding>UTF-8</project.build.sourceEncoding>
    <cassandra.version>3.0.0-rc1</cassandra.version>
    <java.version>1.6</java.version>
    <log4j.version>1.2.17</log4j.version>
    <slf4j-log4j12.version>1.7.6</slf4j-log4j12.version>
    <guava.version>16.0.1</guava.version>
    <netty.version>4.0.27.Final</netty.version>
    <metrics.version>3.0.2</metrics.version>
    <snappy.version>1.0.5</snappy.version>
    <lz4.version>1.2.0</lz4.version>
    <hdr.version>2.1.4</hdr.version>
    <!-- test dependency versions -->
    <testng.version>6.8.8</testng.version>
    <assertj.version>1.7.0</assertj.version>
    <mockito.version>1.10.8</mockito.version>
    <scassandra.version>0.10.0</scassandra.version>
    <main.basedir>${project.basedir}</main.basedir>
  </properties>

  <dependencies>
    <dependency>
      <groupId>log4j</groupId>
      <artifactId>log4j</artifactId>
      <version>${log4j.version}</version>
      <scope>test</scope>
    </dependency>

    <dependency>
      <groupId>org.slf4j</groupId>
      <artifactId>slf4j-log4j12</artifactId>
      <version>${slf4j-log4j12.version}</version>
      <scope>test</scope>
    </dependency>
  </dependencies>

  <profiles>
    <profile>
      <id>doclint-java8-disable</id>
      <activation>
        <jdk>[1.8,)</jdk>
      </activation>
      <properties>
        <javadoc.opts>-Xdoclint:none</javadoc.opts>
      </properties>
    </profile>
  </profiles>

  <build>
    <plugins>
      <plugin>
        <artifactId>maven-compiler-plugin</artifactId>
        <version>3.1</version>
        <configuration>
          <source>${java.version}</source>
          <target>${java.version}</target>
          <optimize>true</optimize>
          <showDeprecation>true</showDeprecation>
          <showWarnings>true</showWarnings>
        </configuration>
      </plugin>
      <plugin>
        <groupId>org.apache.maven.plugins</groupId>
        <artifactId>maven-source-plugin</artifactId>
        <version>2.2.1</version>
        <executions>
          <execution>
            <id>attach-sources</id>
            <goals>
              <goal>jar-no-fork</goal>
            </goals>
          </execution>
        </executions>
      </plugin>
      <plugin>
        <groupId>org.apache.maven.plugins</groupId>
        <artifactId>maven-javadoc-plugin</artifactId>
        <version>2.9.1</version>
        <configuration>
          <!-- I can haz math in my javadoc (see http://zverovich.net/2012/01/14/beautiful-math-in-javadoc.html) -->
          <additionalparam>-header '&lt;script type="text/javascript" src="http://cdn.mathjax.org/mathjax/latest/MathJax.js?config=TeX-AMS-MML_HTMLorMML"&gt;&lt;/script&gt;'</additionalparam>
        </configuration>
        <executions>
          <execution>
            <id>attach-javadocs</id>
            <goals>
              <goal>jar</goal>
            </goals>
            <configuration>
              <additionalparam>${javadoc.opts}</additionalparam>
            </configuration>
          </execution>
        </executions>
      </plugin>
      <plugin>
        <groupId>org.apache.maven.plugins</groupId>
        <artifactId>maven-release-plugin</artifactId>
        <version>2.5</version>
        <configuration>
          <tagNameFormat>@{project.version}</tagNameFormat>
        </configuration>
      </plugin>
      <plugin>
        <groupId>org.codehaus.mojo</groupId>
        <artifactId>clirr-maven-plugin</artifactId>
        <version>2.6.1</version>
        <executions>
          <execution>
            <phase>compile</phase>
            <goals><goal>check</goal></goals>
          </execution>
        </executions>
        <configuration>
<<<<<<< HEAD
          <comparisonVersion>3.0.0</comparisonVersion>
=======
          <comparisonVersion>2.1.7.1</comparisonVersion>
>>>>>>> 5a4f6d8a
          <ignoredDifferencesFile>../clirr-ignores.xml</ignoredDifferencesFile>
          <excludes>
            <!-- Package-private, internal classes -->
            <exclude>com/datastax/driver/core/Frame$*</exclude>
            <exclude>com/datastax/driver/core/ProtocolEvent$*</exclude>
            <exclude>com/datastax/driver/core/Message$*</exclude>
            <exclude>com/datastax/driver/core/Requests$*</exclude>
            <exclude>com/datastax/driver/core/Responses$*</exclude>
            <exclude>com/datastax/driver/core/Connection$*</exclude>
          </excludes>
        </configuration>
      </plugin>
      <plugin>
        <groupId>org.codehaus.mojo</groupId>
        <artifactId>build-helper-maven-plugin</artifactId>
        <version>1.9.1</version>
        <executions>
          <execution>
            <id>timestamp-property</id>
            <phase>initialize</phase>
            <goals>
              <goal>timestamp-property</goal>
            </goals>
            <configuration>
              <name>currentYear</name>
              <pattern>yyyy</pattern>
              <locale>en_US</locale>
            </configuration>
          </execution>
        </executions>
      </plugin>
      <!--
      To update license headers run:
      mvn license:format -DcurrentYear=XXXX
      -->
      <plugin>
        <groupId>com.mycila</groupId>
        <artifactId>license-maven-plugin</artifactId>
        <version>2.8</version>
        <configuration>
          <header>${main.basedir}/src/license/header.txt</header>
          <includes>
            <include>src/**/*.java</include>
            <include>src/**/*.xml</include>
            <include>src/**/*.properties</include>
            <include>**/pom.xml</include>
          </includes>
          <excludes>
            <exclude>**/src/main/config/ide/**</exclude>
          </excludes>
          <mapping>
            <java>SLASHSTAR_STYLE</java>
            <properties>SCRIPT_STYLE</properties>
          </mapping>
          <strictCheck>true</strictCheck>
        </configuration>
        <executions>
          <execution>
            <id>check-license</id>
            <phase>initialize</phase>
            <goals>
              <goal>check</goal>
            </goals>
            <configuration>
              <properties>
                <currentYear>${currentYear}</currentYear>
              </properties>
            </configuration>
          </execution>
        </executions>
      </plugin>
    </plugins>
  </build>

  <licenses>
    <license>
      <name>Apache 2</name>
      <url>http://www.apache.org/licenses/LICENSE-2.0.txt</url>
      <distribution>repo</distribution>
      <comments>Apache License Version 2.0</comments>
    </license>
  </licenses>

  <scm>
    <connection>scm:git:git@github.com:datastax/java-driver.git</connection>
    <developerConnection>scm:git:git@github.com:datastax/java-driver.git</developerConnection>
    <url>https://github.com/datastax/java-driver</url>
    <tag>HEAD</tag>
  </scm>

  <developers>
    <developer>
      <name>Various</name>
      <organization>DataStax</organization>
    </developer>
  </developers>
</project><|MERGE_RESOLUTION|>--- conflicted
+++ resolved
@@ -26,11 +26,7 @@
 
   <groupId>com.datastax.cassandra</groupId>
   <artifactId>cassandra-driver-parent</artifactId>
-<<<<<<< HEAD
   <version>3.0.0-alpha4-SNAPSHOT</version>
-=======
-  <version>2.1.9-SNAPSHOT</version>
->>>>>>> 5a4f6d8a
   <packaging>pom</packaging>
   <name>DataStax Java Driver for Apache Cassandra</name>
   <description>A driver for Apache Cassandra 1.2+ that works exclusively with the Cassandra Query Language version 3 (CQL3) and Cassandra's binary protocol.</description>
@@ -158,11 +154,7 @@
           </execution>
         </executions>
         <configuration>
-<<<<<<< HEAD
           <comparisonVersion>3.0.0</comparisonVersion>
-=======
-          <comparisonVersion>2.1.7.1</comparisonVersion>
->>>>>>> 5a4f6d8a
           <ignoredDifferencesFile>../clirr-ignores.xml</ignoredDifferencesFile>
           <excludes>
             <!-- Package-private, internal classes -->
