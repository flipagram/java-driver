/*
 *      Copyright (C) 2012-2015 DataStax Inc.
 *
 *   Licensed under the Apache License, Version 2.0 (the "License");
 *   you may not use this file except in compliance with the License.
 *   You may obtain a copy of the License at
 *
 *      http://www.apache.org/licenses/LICENSE-2.0
 *
 *   Unless required by applicable law or agreed to in writing, software
 *   distributed under the License is distributed on an "AS IS" BASIS,
 *   WITHOUT WARRANTIES OR CONDITIONS OF ANY KIND, either express or implied.
 *   See the License for the specific language governing permissions and
 *   limitations under the License.
 */
package com.datastax.driver.core.exceptions;

import com.datastax.driver.core.CCMTestsSupport;
import com.datastax.driver.core.Cluster;
import com.datastax.driver.core.TestUtils;
import com.datastax.driver.core.WriteType;
import org.testng.annotations.Test;

import java.net.InetSocketAddress;

import static com.datastax.driver.core.ConsistencyLevel.LOCAL_QUORUM;
import static org.assertj.core.api.Assertions.assertThat;
import static org.testng.Assert.assertEquals;
import static org.testng.Assert.assertTrue;

/**
 * Tests Exception classes with separate clusters per test, when applicable
 */
public class ExceptionsTest extends CCMTestsSupport {

    private InetSocketAddress address1 = new InetSocketAddress("127.0.0.1", 9042);
    private InetSocketAddress address2 = new InetSocketAddress("127.0.0.2", 9042);

    /**
     * Tests the AlreadyExistsException.
     * Create a keyspace twice and a table twice.
     * Catch and test all the exception methods.
     */
    @Test(groups = "short")
    public void alreadyExistsException() throws Throwable {
        String keyspace = "TestKeyspace";
        String table = "TestTable";

<<<<<<< HEAD
            String[] cqlCommands = new String[]{
                    String.format(TestUtils.CREATE_KEYSPACE_SIMPLE_FORMAT, keyspace, 1),
                    "USE " + keyspace,
                    String.format("CREATE TABLE %s (k text PRIMARY KEY, t text, i int, f float)", table)
            };
=======
        String[] cqlCommands = new String[]{
                String.format(TestUtils.CREATE_KEYSPACE_SIMPLE_FORMAT, keyspace, 1),
                "USE " + keyspace,
                String.format(TestUtils.CREATE_TABLE_SIMPLE_FORMAT, table)
        };
>>>>>>> 9300eb71

        // Create the schema once
        session.execute(cqlCommands[0]);
        session.execute(cqlCommands[1]);
        session.execute(cqlCommands[2]);

        // Try creating the keyspace again
        try {
            session.execute(cqlCommands[0]);
        } catch (AlreadyExistsException e) {
            String expected = String.format("Keyspace %s already exists", keyspace.toLowerCase());
            assertEquals(e.getMessage(), expected);
            assertEquals(e.getKeyspace(), keyspace.toLowerCase());
            assertEquals(e.getTable(), null);
            assertEquals(e.wasTableCreation(), false);
            assertEquals(e.getHost(), getHostAddress(1).getAddress());
            assertEquals(e.getAddress(), getHostAddress(1));
        }

        session.execute(cqlCommands[1]);

        // Try creating the table again
        try {
            session.execute(cqlCommands[2]);
        } catch (AlreadyExistsException e) {
            // is released
            assertEquals(e.getKeyspace(), keyspace.toLowerCase());
            assertEquals(e.getTable(), table.toLowerCase());
            assertEquals(e.wasTableCreation(), true);
            assertEquals(e.getHost(), getHostAddress(1).getAddress());
            assertEquals(e.getAddress(), getHostAddress(1));
        }
    }

    /**
     * Tests the NoHostAvailableException.
     * by attempting to build a cluster using the IP address "255.255.255.255"
     * and test all available exception methods.
     */
    @Test(groups = "short")
    public void noHostAvailableException() throws Exception {
        try {
            Cluster.builder().addContactPoints("255.255.255.255").build();
        } catch (NoHostAvailableException e) {
            assertEquals(e.getErrors().size(), 1);
            assertTrue(e.getErrors().values().iterator().next().toString().contains("[/255.255.255.255] Cannot connect"));

            NoHostAvailableException copy = (NoHostAvailableException) e.copy();
            assertEquals(copy.getMessage(), e.getMessage());
            assertEquals(copy.getErrors(), e.getErrors());
        }
    }

    /**
     * Tests DriverInternalError.
     * Tests basic message, rethrow, and copy abilities.
     */
    @Test(groups = "unit")
    public void driverInternalError() throws Exception {
        String errorMessage = "Test Message";

        try {
            throw new DriverInternalError(errorMessage);
        } catch (DriverInternalError e1) {
            try {
                throw new DriverInternalError(e1);
            } catch (DriverInternalError e2) {
                assertTrue(e2.getMessage().contains(errorMessage));

                DriverInternalError copy = (DriverInternalError) e2.copy();
                assertEquals(copy.getMessage(), e2.getMessage());
            }
        }
    }

    @Test(groups = "unit")
    public void should_create_proper_already_exists_exception_for_keyspaces() {
        AlreadyExistsException e = new AlreadyExistsException(address1, "keyspace1", "");
        assertThat(e.getMessage()).isEqualTo("Keyspace keyspace1 already exists");
        assertThat(e.getKeyspace()).isEqualTo("keyspace1");
        assertThat(e.getTable()).isNull();
        assertThat(e.getAddress()).isEqualTo(address1);
        assertThat(e.getHost()).isEqualTo(address1.getAddress());
        e = e.copy(address2);
        assertThat(e.getMessage()).isEqualTo("Keyspace keyspace1 already exists");
        assertThat(e.getKeyspace()).isEqualTo("keyspace1");
        assertThat(e.getTable()).isNull();
        assertThat(e.getAddress()).isEqualTo(address2);
        assertThat(e.getHost()).isEqualTo(address2.getAddress());
    }

    @Test(groups = "unit")
    public void should_create_proper_already_exists_exception_for_tables() {
        AlreadyExistsException e = new AlreadyExistsException(address1, "keyspace1", "table1");
        assertThat(e.getMessage()).isEqualTo("Table keyspace1.table1 already exists");
        assertThat(e.getKeyspace()).isEqualTo("keyspace1");
        assertThat(e.getTable()).isEqualTo("table1");
        assertThat(e.getAddress()).isEqualTo(address1);
        assertThat(e.getHost()).isEqualTo(address1.getAddress());
        e = e.copy(address2);
        assertThat(e.getMessage()).isEqualTo("Table keyspace1.table1 already exists");
        assertThat(e.getKeyspace()).isEqualTo("keyspace1");
        assertThat(e.getTable()).isEqualTo("table1");
        assertThat(e.getAddress()).isEqualTo(address2);
        assertThat(e.getHost()).isEqualTo(address2.getAddress());
    }

    @Test(groups = "unit")
    public void should_create_proper_bootstrapping_exception() {
        BootstrappingException e = new BootstrappingException(address1, "Sorry mate");
        assertThat(e.getMessage()).isEqualTo("Queried host (" + address1 + ") was bootstrapping: Sorry mate");
        assertThat(e.getAddress()).isEqualTo(address1);
        assertThat(e.getHost()).isEqualTo(address1.getAddress());
        e = e.copy();
        assertThat(e.getMessage()).isEqualTo("Queried host (" + address1 + ") was bootstrapping: Sorry mate");
        assertThat(e.getAddress()).isEqualTo(address1);
        assertThat(e.getHost()).isEqualTo(address1.getAddress());
    }

    @Test(groups = "unit")
    public void should_create_proper_invalid_query_exception() {
        InvalidQueryException e = new InvalidQueryException("Bad, really bad");
        assertThat(e.getMessage()).isEqualTo("Bad, really bad");
        e = (InvalidQueryException) e.copy();
        assertThat(e.getMessage()).isEqualTo("Bad, really bad");
    }

    @Test(groups = "unit")
    public void should_create_proper_trace_retrieval_exception() {
        TraceRetrievalException e = new TraceRetrievalException("Couldn't find any trace of it");
        assertThat(e.getMessage()).isEqualTo("Couldn't find any trace of it");
        e = (TraceRetrievalException) e.copy();
        assertThat(e.getMessage()).isEqualTo("Couldn't find any trace of it");
    }

    @Test(groups = "unit")
    public void should_create_proper_paging_state_exception() {
        PagingStateException e = new PagingStateException("Bad, really bad");
        assertThat(e.getMessage()).isEqualTo("Bad, really bad");
        // no copy method for this exception
    }

    @Test(groups = "unit")
    public void should_create_proper_invalid_configuration_in_query_exception() {
        InvalidConfigurationInQueryException e = new InvalidConfigurationInQueryException(address1, "Bad, really bad");
        assertThat(e.getMessage()).isEqualTo("Bad, really bad");
        assertThat(e.getAddress()).isEqualTo(address1);
        assertThat(e.getHost()).isEqualTo(address1.getAddress());
        InvalidQueryException e1 = (InvalidQueryException) e.copy();
        assertThat(e1.getMessage()).isEqualTo("Bad, really bad");
    }

    @Test(groups = "unit")
    public void should_create_proper_overloaded_exception() {
        OverloadedException e = new OverloadedException(address1, "I'm busy");
        assertThat(e.getMessage()).isEqualTo("Queried host (" + address1 + ") was overloaded: I'm busy");
        assertThat(e.getAddress()).isEqualTo(address1);
        assertThat(e.getHost()).isEqualTo(address1.getAddress());
        e = e.copy();
        assertThat(e.getMessage()).isEqualTo("Queried host (" + address1 + ") was overloaded: I'm busy");
        assertThat(e.getAddress()).isEqualTo(address1);
        assertThat(e.getHost()).isEqualTo(address1.getAddress());
    }

    @Test(groups = "unit")
    public void should_create_proper_syntax_error() {
        SyntaxError e = new SyntaxError(address1, "Missing ) at EOF");
        assertThat(e.getMessage()).isEqualTo("Missing ) at EOF");
        assertThat(e.getAddress()).isEqualTo(address1);
        assertThat(e.getHost()).isEqualTo(address1.getAddress());
        e = (SyntaxError) e.copy();
        assertThat(e.getMessage()).isEqualTo("Missing ) at EOF");
        assertThat(e.getAddress()).isEqualTo(address1);
        assertThat(e.getHost()).isEqualTo(address1.getAddress());
    }

    @Test(groups = "unit")
    public void should_create_proper_truncate_exception() {
        TruncateException e = new TruncateException(address1, "I'm running headless now");
        assertThat(e.getMessage()).isEqualTo("I'm running headless now");
        assertThat(e.getAddress()).isEqualTo(address1);
        assertThat(e.getHost()).isEqualTo(address1.getAddress());
        e = (TruncateException) e.copy();
        assertThat(e.getMessage()).isEqualTo("I'm running headless now");
        assertThat(e.getAddress()).isEqualTo(address1);
        assertThat(e.getHost()).isEqualTo(address1.getAddress());
    }

    @Test(groups = "unit")
    public void should_create_proper_unauthorized_exception() {
        UnauthorizedException e = new UnauthorizedException(address1, "You talking to me?");
        assertThat(e.getMessage()).isEqualTo("You talking to me?");
        assertThat(e.getAddress()).isEqualTo(address1);
        assertThat(e.getHost()).isEqualTo(address1.getAddress());
        e = (UnauthorizedException) e.copy();
        assertThat(e.getMessage()).isEqualTo("You talking to me?");
        assertThat(e.getAddress()).isEqualTo(address1);
        assertThat(e.getHost()).isEqualTo(address1.getAddress());
    }

    @Test(groups = "unit")
    public void should_create_proper_unavailable_exception() {
        UnavailableException e = new UnavailableException(address1, LOCAL_QUORUM, 3, 2);
        assertThat(e.getMessage()).isEqualTo("Not enough replicas available for query at consistency LOCAL_QUORUM (3 required but only 2 alive)");
        assertThat(e.getConsistencyLevel()).isEqualTo(LOCAL_QUORUM);
        assertThat(e.getAliveReplicas()).isEqualTo(2);
        assertThat(e.getRequiredReplicas()).isEqualTo(3);
        assertThat(e.getAddress()).isEqualTo(address1);
        assertThat(e.getHost()).isEqualTo(address1.getAddress());
        e = e.copy(address2);
        assertThat(e.getMessage()).isEqualTo("Not enough replicas available for query at consistency LOCAL_QUORUM (3 required but only 2 alive)");
        assertThat(e.getConsistencyLevel()).isEqualTo(LOCAL_QUORUM);
        assertThat(e.getAliveReplicas()).isEqualTo(2);
        assertThat(e.getRequiredReplicas()).isEqualTo(3);
        assertThat(e.getAddress()).isEqualTo(address2);
        assertThat(e.getHost()).isEqualTo(address2.getAddress());
    }

    @Test(groups = "unit")
    public void should_create_proper_unprepared_exception() {
        UnpreparedException e = new UnpreparedException(address1, "Caught me unawares");
        assertThat(e.getMessage()).isEqualTo("A prepared query was submitted on " + address1 + " but was not known of that node: Caught me unawares");
        assertThat(e.getAddress()).isEqualTo(address1);
        assertThat(e.getHost()).isEqualTo(address1.getAddress());
        e = e.copy();
        assertThat(e.getMessage()).isEqualTo("A prepared query was submitted on " + address1 + " but was not known of that node: Caught me unawares");
        assertThat(e.getAddress()).isEqualTo(address1);
        assertThat(e.getHost()).isEqualTo(address1.getAddress());
    }

    @Test(groups = "unit")
    public void should_create_proper_read_timeout_exception() {
        ReadTimeoutException e = new ReadTimeoutException(address1, LOCAL_QUORUM, 2, 3, true);
        assertThat(e.getMessage()).isEqualTo("Cassandra timeout during read query at consistency LOCAL_QUORUM (3 responses were required but only 2 replica responded)");
        assertThat(e.getConsistencyLevel()).isEqualTo(LOCAL_QUORUM);
        assertThat(e.getReceivedAcknowledgements()).isEqualTo(2);
        assertThat(e.getRequiredAcknowledgements()).isEqualTo(3);
        assertThat(e.wasDataRetrieved()).isTrue();
        assertThat(e.getAddress()).isEqualTo(address1);
        assertThat(e.getHost()).isEqualTo(address1.getAddress());
        e = e.copy(address2);
        assertThat(e.getMessage()).isEqualTo("Cassandra timeout during read query at consistency LOCAL_QUORUM (3 responses were required but only 2 replica responded)");
        assertThat(e.getConsistencyLevel()).isEqualTo(LOCAL_QUORUM);
        assertThat(e.getReceivedAcknowledgements()).isEqualTo(2);
        assertThat(e.getRequiredAcknowledgements()).isEqualTo(3);
        assertThat(e.wasDataRetrieved()).isTrue();
        assertThat(e.getAddress()).isEqualTo(address2);
        assertThat(e.getHost()).isEqualTo(address2.getAddress());
    }

    @Test(groups = "unit")
    public void should_create_proper_write_timeout_exception() {
        WriteTimeoutException e = new WriteTimeoutException(address1, LOCAL_QUORUM, WriteType.BATCH, 2, 3);
        assertThat(e.getMessage()).isEqualTo("Cassandra timeout during write query at consistency LOCAL_QUORUM (3 replica were required but only 2 acknowledged the write)");
        assertThat(e.getConsistencyLevel()).isEqualTo(LOCAL_QUORUM);
        assertThat(e.getReceivedAcknowledgements()).isEqualTo(2);
        assertThat(e.getRequiredAcknowledgements()).isEqualTo(3);
        assertThat(e.getWriteType()).isEqualTo(WriteType.BATCH);
        assertThat(e.getAddress()).isEqualTo(address1);
        assertThat(e.getHost()).isEqualTo(address1.getAddress());
        e = e.copy(address2);
        assertThat(e.getMessage()).isEqualTo("Cassandra timeout during write query at consistency LOCAL_QUORUM (3 replica were required but only 2 acknowledged the write)");
        assertThat(e.getConsistencyLevel()).isEqualTo(LOCAL_QUORUM);
        assertThat(e.getReceivedAcknowledgements()).isEqualTo(2);
        assertThat(e.getRequiredAcknowledgements()).isEqualTo(3);
        assertThat(e.getWriteType()).isEqualTo(WriteType.BATCH);
        assertThat(e.getAddress()).isEqualTo(address2);
        assertThat(e.getHost()).isEqualTo(address2.getAddress());
    }
}<|MERGE_RESOLUTION|>--- conflicted
+++ resolved
@@ -46,19 +46,11 @@
         String keyspace = "TestKeyspace";
         String table = "TestTable";
 
-<<<<<<< HEAD
-            String[] cqlCommands = new String[]{
-                    String.format(TestUtils.CREATE_KEYSPACE_SIMPLE_FORMAT, keyspace, 1),
-                    "USE " + keyspace,
-                    String.format("CREATE TABLE %s (k text PRIMARY KEY, t text, i int, f float)", table)
-            };
-=======
         String[] cqlCommands = new String[]{
                 String.format(TestUtils.CREATE_KEYSPACE_SIMPLE_FORMAT, keyspace, 1),
                 "USE " + keyspace,
-                String.format(TestUtils.CREATE_TABLE_SIMPLE_FORMAT, table)
+                String.format("CREATE TABLE %s (k text PRIMARY KEY, t text, i int, f float)", table)
         };
->>>>>>> 9300eb71
 
         // Create the schema once
         session.execute(cqlCommands[0]);
