/*
 *      Copyright (C) 2012-2015 DataStax Inc.
 *
 *   Licensed under the Apache License, Version 2.0 (the "License");
 *   you may not use this file except in compliance with the License.
 *   You may obtain a copy of the License at
 *
 *      http://www.apache.org/licenses/LICENSE-2.0
 *
 *   Unless required by applicable law or agreed to in writing, software
 *   distributed under the License is distributed on an "AS IS" BASIS,
 *   WITHOUT WARRANTIES OR CONDITIONS OF ANY KIND, either express or implied.
 *   See the License for the specific language governing permissions and
 *   limitations under the License.
 */
package com.datastax.driver.core;

import com.datastax.driver.core.utils.CassandraVersion;
import org.testng.annotations.Test;

import java.util.Arrays;
import java.util.Collection;
import java.util.List;
import java.util.Locale;
import java.util.concurrent.CountDownLatch;
import java.util.concurrent.ExecutorService;
import java.util.concurrent.Executors;
import java.util.concurrent.TimeUnit;

import static com.datastax.driver.core.TestUtils.nonQuietClusterCloseOptions;
import static org.testng.Assert.*;

/**
 * Simple test of the Sessions methods against a one node cluster.
 */
public class SessionTest extends CCMTestsSupport {

    private static final String TABLE1 = "test1";
    private static final String TABLE2 = "test2";
    private static final String TABLE3 = "test3";
    private static final String COUNTER_TABLE = "counters";

    @Override
<<<<<<< HEAD
    protected Collection<String> getTableDefinitions() {
        return Arrays.asList(String.format("CREATE TABLE %s (k text PRIMARY KEY, t text, i int, f float)", TABLE1),
                String.format("CREATE TABLE %s (k text PRIMARY KEY, t text, i int, f float)", TABLE2),
                String.format("CREATE TABLE %s (k text PRIMARY KEY, t text, i int, f float)", TABLE3),
=======
    public Collection<String> createTestFixtures() {
        return Arrays.asList(String.format(TestUtils.CREATE_TABLE_SIMPLE_FORMAT, TABLE1),
                String.format(TestUtils.CREATE_TABLE_SIMPLE_FORMAT, TABLE2),
                String.format(TestUtils.CREATE_TABLE_SIMPLE_FORMAT, TABLE3),
>>>>>>> 9300eb71
                String.format("CREATE TABLE %s (k text PRIMARY KEY, c counter)", COUNTER_TABLE));
    }

    @Test(groups = "short")
    public void executeTest() throws Exception {
        // Simple calls to all versions of the execute/executeAsync methods
        String key = "execute_test";
        ResultSet rs = session.execute(String.format(Locale.US, "INSERT INTO %s (k, t, i, f) VALUES ('%s', '%s', %d, %f)", TABLE1, key, "foo", 42, 24.03f));
        assertTrue(rs.isExhausted());

        // execute
        checkExecuteResultSet(session.execute(String.format(TestUtils.SELECT_ALL_FORMAT, TABLE1)), key);
        checkExecuteResultSet(session.execute(new SimpleStatement(String.format(TestUtils.SELECT_ALL_FORMAT, TABLE1)).setConsistencyLevel(ConsistencyLevel.ONE)), key);

        // executeAsync
        checkExecuteResultSet(session.executeAsync(String.format(TestUtils.SELECT_ALL_FORMAT, TABLE1)).getUninterruptibly(), key);
        checkExecuteResultSet(session.executeAsync(new SimpleStatement(String.format(TestUtils.SELECT_ALL_FORMAT, TABLE1)).setConsistencyLevel(ConsistencyLevel.ONE)).getUninterruptibly(), key);
    }

    @Test(groups = "short")
    public void executePreparedTest() throws Exception {
        // Simple calls to all versions of the execute/executeAsync methods for prepared statements
        // Note: the goal is only to exercice the Session methods, PreparedStatementTest have better prepared statement tests.
        String key = "execute_prepared_test";
        ResultSet rs = session.execute(String.format(Locale.US, "INSERT INTO %s (k, t, i, f) VALUES ('%s', '%s', %d, %f)", TABLE2, key, "foo", 42, 24.03f));
        assertTrue(rs.isExhausted());

        PreparedStatement p = session.prepare(String.format(TestUtils.SELECT_ALL_FORMAT + " WHERE k = ?", TABLE2));
        BoundStatement bs = p.bind(key);

        // executePrepared
        checkExecuteResultSet(session.execute(bs), key);
        checkExecuteResultSet(session.execute(bs.setConsistencyLevel(ConsistencyLevel.ONE)), key);

        // executePreparedAsync
        checkExecuteResultSet(session.executeAsync(bs).getUninterruptibly(), key);
        checkExecuteResultSet(session.executeAsync(bs.setConsistencyLevel(ConsistencyLevel.ONE)).getUninterruptibly(), key);
    }

    private static void checkExecuteResultSet(ResultSet rs, String key) {
        assertTrue(!rs.isExhausted());
        Row row = rs.one();
        assertTrue(rs.isExhausted());
        assertEquals(row.getString("k"), key);
        assertEquals(row.getString("t"), "foo");
        assertEquals(row.getInt("i"), 42);
        assertEquals(row.getFloat("f"), 24.03f, 0.1f);
    }

    @Test(groups = "short")
    public void executePreparedCounterTest() throws Exception {
        PreparedStatement p = session.prepare("UPDATE " + COUNTER_TABLE + " SET c = c + ? WHERE k = ?");

        session.execute(p.bind(1L, "row"));
        session.execute(p.bind(1L, "row"));

        ResultSet rs = session.execute("SELECT * FROM " + COUNTER_TABLE);
        List<Row> rows = rs.all();
        assertEquals(rows.size(), 1);
        assertEquals(rows.get(0).getLong("c"), 2L);
    }

    /**
     * Validates that a session can be established using snappy compression and executes some queries that inserts and
     * retrieves data using that session.
     *
     * @test_category connection:compression
     * @expected_result session established and queries made successfully using it.
     */
    @Test(groups = "short")
    public void session_should_function_with_snappy_compression() throws Exception {
        compressionTest(ProtocolOptions.Compression.SNAPPY);
    }

    /**
     * Validates that a session can be established using lz4 compression and executes some queries that inserts and
     * retrieves data using that session.
     *
     * @test_category connection:compression
     * @expected_result session established and queries made successfully using it.
     */
    @Test(groups = "short")
    @CassandraVersion(major = 2.0)
    public void session_should_function_with_lz4_compression() throws Exception {
        compressionTest(ProtocolOptions.Compression.LZ4);
    }

    public void compressionTest(ProtocolOptions.Compression compression) {
        cluster.getConfiguration().getProtocolOptions().setCompression(compression);
        try {
            Session compressedSession = cluster.connect(keyspace);

            // Simple calls to all versions of the execute/executeAsync methods
            String key = "execute_compressed_test_" + compression;
            ResultSet rs = compressedSession.execute(String.format(Locale.US, "INSERT INTO %s (k, t, i, f) VALUES ('%s', '%s', %d, %f)", TABLE3, key, "foo", 42, 24.03f));
            assertTrue(rs.isExhausted());

            String SELECT_ALL = String.format(TestUtils.SELECT_ALL_FORMAT + " WHERE k = '%s'", TABLE3, key);

            // execute
            checkExecuteResultSet(compressedSession.execute(SELECT_ALL), key);
            checkExecuteResultSet(compressedSession.execute(new SimpleStatement(SELECT_ALL).setConsistencyLevel(ConsistencyLevel.ONE)), key);

            // executeAsync
            checkExecuteResultSet(compressedSession.executeAsync(SELECT_ALL).getUninterruptibly(), key);
            checkExecuteResultSet(compressedSession.executeAsync(new SimpleStatement(SELECT_ALL).setConsistencyLevel(ConsistencyLevel.ONE)).getUninterruptibly(), key);

        } finally {
            cluster.getConfiguration().getProtocolOptions().setCompression(ProtocolOptions.Compression.NONE);
        }
    }

    /**
     * Checks for deadlocks when a session shutdown races with the initialization of the cluster (JAVA-418).
     */
    @Test(groups = "short")
    public void closeDuringClusterInitTest() throws InterruptedException {
        for (int i = 0; i < 500; i++) {

            // Use our own cluster and session (not the ones provided by the parent class) because we want an uninitialized cluster
            // (note the use of newSession below)
            final Cluster cluster = Cluster.builder()
                    .addContactPointsWithPorts(getInitialContactPoints())
                    .withNettyOptions(nonQuietClusterCloseOptions)
                    .build();
            try {
                final Session session = cluster.newSession();

                // Spawn two threads to simulate the race
                ExecutorService executor = Executors.newFixedThreadPool(2);
                final CountDownLatch startLatch = new CountDownLatch(1);

                executor.execute(new Runnable() {
                    @Override
                    public void run() {
                        try {
                            startLatch.await();
                            cluster.init();
                        } catch (InterruptedException e) {
                            fail("unexpected interruption", e);
                        }
                    }
                });

                executor.execute(new Runnable() {
                    @Override
                    public void run() {
                        try {
                            startLatch.await();
                            TimeUnit.MILLISECONDS.sleep(10);
                            session.close();
                        } catch (InterruptedException e) {
                            fail("unexpected interruption", e);
                        }
                    }
                });

                // Start the threads
                startLatch.countDown();

                executor.shutdown();
                boolean normalShutdown = executor.awaitTermination(5, TimeUnit.SECONDS);
                assertTrue(normalShutdown);

            } finally {
                // The deadlock occurred here before JAVA-418
                cluster.close();
            }
        }
    }
}<|MERGE_RESOLUTION|>--- conflicted
+++ resolved
@@ -41,17 +41,10 @@
     private static final String COUNTER_TABLE = "counters";
 
     @Override
-<<<<<<< HEAD
-    protected Collection<String> getTableDefinitions() {
+    public Collection<String> createTestFixtures() {
         return Arrays.asList(String.format("CREATE TABLE %s (k text PRIMARY KEY, t text, i int, f float)", TABLE1),
                 String.format("CREATE TABLE %s (k text PRIMARY KEY, t text, i int, f float)", TABLE2),
                 String.format("CREATE TABLE %s (k text PRIMARY KEY, t text, i int, f float)", TABLE3),
-=======
-    public Collection<String> createTestFixtures() {
-        return Arrays.asList(String.format(TestUtils.CREATE_TABLE_SIMPLE_FORMAT, TABLE1),
-                String.format(TestUtils.CREATE_TABLE_SIMPLE_FORMAT, TABLE2),
-                String.format(TestUtils.CREATE_TABLE_SIMPLE_FORMAT, TABLE3),
->>>>>>> 9300eb71
                 String.format("CREATE TABLE %s (k text PRIMARY KEY, c counter)", COUNTER_TABLE));
     }
 
